/*********************                                                        */
/*! \file theory_sets_private.h
 ** \verbatim
 ** Top contributors (to current version):
 **   Kshitij Bansal, Tim King, Andrew Reynolds
 ** This file is part of the CVC4 project.
 ** Copyright (c) 2009-2016 by the authors listed in the file AUTHORS
 ** in the top-level source directory) and their institutional affiliations.
 ** All rights reserved.  See the file COPYING in the top-level source
 ** directory for licensing information.\endverbatim
 **
 ** \brief Sets theory implementation.
 **
 ** Sets theory implementation.
 **/

#include "cvc4_private.h"

#ifndef __CVC4__THEORY__SETS__THEORY_SETS_PRIVATE_H
#define __CVC4__THEORY__SETS__THEORY_SETS_PRIVATE_H

#include "context/cdhashset.h"
#include "context/cdqueue.h"

#include "theory/theory.h"
#include "theory/uf/equality_engine.h"
#include "theory/sets/term_info.h"
#include "theory/sets/theory_sets_rels.h"
#include "theory/sets/rels_utils.h"

namespace CVC4 {
namespace theory {
namespace sets {

/** Internal classes, forward declared here */
class TheorySetsTermInfoManager;
class TheorySets;
class TheorySetsScrutinize;

class TheorySetsPrivate {
public:

  /**
   * Constructs a new instance of TheorySetsPrivate w.r.t. the provided
   * contexts.
   */
  TheorySetsPrivate(TheorySets& external,
                    context::Context* c,
                    context::UserContext* u);

  ~TheorySetsPrivate();

  void setMasterEqualityEngine(eq::EqualityEngine* eq);

  void addSharedTerm(TNode);

  void check(Theory::Effort);

  void collectModelInfo(TheoryModel*, bool fullModel);

  void computeCareGraph();

  Node explain(TNode);

  EqualityStatus getEqualityStatus(TNode a, TNode b);

  Node getModelValue(TNode);

  void preRegisterTerm(TNode node);

  void presolve();

  void propagate(Theory::Effort);

private:
  TheorySets& d_external;

  class Statistics {
  public:
    TimerStat d_getModelValueTime;
    TimerStat d_mergeTime;
    TimerStat d_processCard2Time;
    IntStat d_memberLemmas;
    IntStat d_disequalityLemmas;
    IntStat d_numVertices;
    IntStat d_numVerticesMax;
    IntStat d_numMergeEq1or2;
    IntStat d_numMergeEq3;
    IntStat d_numLeaves;
    IntStat d_numLeavesMax;

    Statistics();
    ~Statistics();
  } d_statistics;

  /** Functions to handle callbacks from equality engine */
  class NotifyClass : public eq::EqualityEngineNotify {
    TheorySetsPrivate& d_theory;

  public:
    NotifyClass(TheorySetsPrivate& theory): d_theory(theory){}
    bool eqNotifyTriggerEquality(TNode equality, bool value);
    bool eqNotifyTriggerPredicate(TNode predicate, bool value);
    bool eqNotifyTriggerTermEquality(TheoryId tag, TNode t1, TNode t2, bool value);
    void eqNotifyConstantTermMerge(TNode t1, TNode t2);
    void eqNotifyNewClass(TNode t);
    void eqNotifyPreMerge(TNode t1, TNode t2) {}
    void eqNotifyPostMerge(TNode t1, TNode t2);
    void eqNotifyDisequal(TNode t1, TNode t2, TNode reason) {}
  } d_notify;

  /** Equality engine */
  eq::EqualityEngine d_equalityEngine;

  /** True and false constant nodes */
  Node d_trueNode;
  Node d_falseNode;

  context::CDO<bool> d_conflict;
  Node d_conflictNode;

  /** Proagate out to output channel */
  bool propagate(TNode);

  /** generate and send out conflict node */
  void conflict(TNode, TNode);

  /** send out a lemma */
  enum SetsLemmaTag {
    SETS_LEMMA_DISEQUAL,
    SETS_LEMMA_MEMBER,
    SETS_LEMMA_GRAPH,
    SETS_LEMMA_OTHER
  };

  /**
   * returns true if a lemmas was generated
   * returns false otherwise (found in cache)
   */
  bool lemma(Node n, SetsLemmaTag t);

  class TermInfoManager {
    TheorySetsPrivate& d_theory;
    context::Context* d_context;
    eq::EqualityEngine* d_eqEngine;
  public:
    CDNodeSet d_terms;
  private:
    std::hash_map<TNode, TheorySetsTermInfo*, TNodeHashFunction> d_info;

    void mergeLists(CDTNodeList* la, const CDTNodeList* lb) const;
    void pushToSettermPropagationQueue(TNode x, TNode S, bool polarity);
    void pushToSettermPropagationQueue(CDTNodeList* l, TNode S, bool polarity);
    void pushToSettermPropagationQueue(TNode x, CDTNodeList* l, bool polarity);
  public:
    TermInfoManager(TheorySetsPrivate&,
                    context::Context* satContext,
                    eq::EqualityEngine*);
    ~TermInfoManager();
    void notifyMembership(TNode fact);
    const CDTNodeList* getParents(TNode x);
    const CDTNodeList* getMembers(TNode S);
    Node getModelValue(TNode n);
    const CDTNodeList* getNonMembers(TNode S);
    void addTerm(TNode n);
    void mergeTerms(TNode a, TNode b);
  };
  TermInfoManager* d_termInfoManager;

  /******
   * Card Vars :
   *
   * mapping from set terms to correpsonding cardinality variable
   * 
   * in the ::check function, when we get one of those cardinality
   * variables to be assigned to 0, we will assert in equality engine
   * to be equal to empty set.
   *
   * if required, we will add more filters so it doesn't leak to
   * outside world
   */
  Node getCardVar(TNode n);
  Node newCardVar(TNode n);
  bool isCardVar(TNode n);
  typedef std::hash_map <Node, Node, NodeHashFunction> NodeNodeHashMap;
  NodeNodeHashMap d_setTermToCardVar;
  NodeNodeHashMap d_cardVarToSetTerm;
  
  /** Assertions and helper functions */
  bool present(TNode atom);
  bool holds(TNode lit) {
    bool polarity = lit.getKind() == kind::NOT ? false : true;
    TNode atom = polarity ? lit : lit[0];
    return holds(atom, polarity);
  }
  bool holds(TNode atom, bool polarity);

  void assertEquality(TNode fact, TNode reason, bool learnt);
  void assertMemebership(TNode fact, TNode reason, bool learnt);

  /** Propagation / learning and helper functions. */
  context::CDQueue< std::pair<Node, Node> > d_propagationQueue;
  context::CDQueue< std::pair<TNode, TNode> > d_settermPropagationQueue;

  void doSettermPropagation(TNode x, TNode S);
  void registerReason(TNode reason, bool save);
  void learnLiteral(TNode atom, bool polarity, Node reason);
  void learnLiteral(TNode lit, Node reason) {
    if(lit.getKind() == kind::NOT) {
      learnLiteral(lit[0], false, reason);
    } else {
      learnLiteral(lit, true, reason);
    }
  }
  void finishPropagation();

  // for any nodes we need to save, because others use TNode
  context::CDHashSet <Node, NodeHashFunction> d_nodeSaver;

  /** Lemmas and helper functions */
  context::CDQueue <Node> d_pending;
  context::CDQueue <Node> d_pendingDisequal;
  context::CDHashSet <Node, NodeHashFunction> d_pendingEverInserted;

  void addToPending(Node n);
  bool isComplete();
  Node getLemma();

  /** model generation and helper function */
  typedef std::set<TNode> Elements;
  typedef std::hash_map<TNode, Elements, TNodeHashFunction> SettermElementsMap;
  const Elements& getElements(TNode setterm, SettermElementsMap& settermElementsMap) const;
  Node elementsToShape(Elements elements, TypeNode setType) const;
  Node elementsToShape(std::set<Node> elements, TypeNode setType) const;
  bool checkModel(const SettermElementsMap& settermElementsMap, TNode S) const;

  context::CDHashMap <Node, Node, NodeHashFunction> d_modelCache;


  // sharing related
  context::CDO<unsigned>  d_ccg_i, d_ccg_j;

  // more debugging stuff
  friend class TheorySetsScrutinize;
  TheorySetsScrutinize* d_scrutinize;
  void dumpAssertionsHumanified() const;  /** do some formatting to make them more readable */

<<<<<<< HEAD
  // relational solver
  TheorySetsRels* d_rels;
=======

>>>>>>> a58abbe7

  /***** Cardinality handling *****/
  bool d_cardEnabled;
  void enableCard();
  void cardCreateEmptysetSkolem(TypeNode t);
  
  CDNodeSet d_cardTerms;
  std::set<TypeNode> d_typesAdded;
  CDNodeSet d_processedCardTerms;
  std::map<std::pair<Node, Node>, bool> d_processedCardPairs;
  CDNodeSet d_cardLowerLemmaCache;
  void registerCard(TNode);
  void processCard(Theory::Effort level);

  /* Graph handling */
  std::map<TNode, std::set<TNode> > edgesFd;
  std::map<TNode, std::set<TNode> > edgesBk;
  std::set< std::pair<TNode, TNode> > disjoint;
  std::set<TNode> leaves;
  void buildGraph();

  /* For calculus as in paper */
  void processCard2(Theory::Effort level);
  CDNodeSet d_V;
  context::CDHashMap <TNode, std::vector<TNode>, TNodeHashFunction > d_E;
  void add_edges(TNode source, TNode dest);
  void add_edges(TNode source, TNode dest1, TNode dest2);
  void add_edges(TNode source, TNode dest1, TNode dest2, TNode dest3);
  void add_edges(TNode source, const std::vector<TNode>& dests);
  void add_node(TNode vertex);
  void merge_nodes(std::set<TNode> a, std::set<TNode> b, Node reason);
  std::set<TNode> get_leaves(Node vertex);
  std::set<TNode> get_leaves(Node vertex1, Node vertex2);
  std::set<TNode> get_leaves(Node vertex1, Node vertex2, Node vertex3);
  std::set<TNode> non_empty(std::set<TNode> vertices);
  void print_graph();
  context::CDQueue < std::pair<TNode, TNode> > d_graphMergesPending;
  context::CDList<Node> d_allSetEqualitiesSoFar;
  Node eqSoFar();
  Node eqemptySoFar();

  std::set<TNode> getNonEmptyLeaves(TNode);
  CDNodeSet d_lemmasGenerated;
  bool d_newLemmaGenerated;

  void guessLeavesEmptyLemmas();


  /** relevant terms */
  CDNodeSet d_relTerms;
};/* class TheorySetsPrivate */


}/* CVC4::theory::sets namespace */
}/* CVC4::theory namespace */
}/* CVC4 namespace */

#endif /* __CVC4__THEORY__SETS__THEORY_SETS_PRIVATE_H */<|MERGE_RESOLUTION|>--- conflicted
+++ resolved
@@ -124,6 +124,20 @@
 
   /** generate and send out conflict node */
   void conflict(TNode, TNode);
+
+  /** send out a lemma */
+  enum SetsLemmaTag {
+    SETS_LEMMA_DISEQUAL,
+    SETS_LEMMA_MEMBER,
+    SETS_LEMMA_GRAPH,
+    SETS_LEMMA_OTHER
+  };
+
+  /**
+   * returns true if a lemmas was generated
+   * returns false otherwise (found in cache)
+   */
+  bool lemma(Node n, SetsLemmaTag t);
 
   /** send out a lemma */
   enum SetsLemmaTag {
@@ -245,12 +259,8 @@
   TheorySetsScrutinize* d_scrutinize;
   void dumpAssertionsHumanified() const;  /** do some formatting to make them more readable */
 
-<<<<<<< HEAD
   // relational solver
   TheorySetsRels* d_rels;
-=======
-
->>>>>>> a58abbe7
 
   /***** Cardinality handling *****/
   bool d_cardEnabled;
